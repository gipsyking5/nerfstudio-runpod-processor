--- conflicted
+++ resolved
@@ -157,10 +157,6 @@
     """
     output_depth_during_training: bool = False
     """If True, output depth during training. Otherwise, only output depth during evaluation."""
-<<<<<<< HEAD
-    inference_near_plane: float = 0.0
-    """Ignore any gaussians at distances less than this near plane."""
-=======
     rasterize_mode: Literal["classic", "antialiased"] = "classic"
     """
     Classic mode of rendering will use the EWA volume splatting with a [0.3, 0.3] screen space blurring kernel. This
@@ -171,7 +167,8 @@
     However, PLY exported with antialiased rasterize mode is not compatible with classic mode. Thus many web viewers that
     were implemented for classic mode can not render antialiased mode PLY properly without modifications.
     """
->>>>>>> a8b3f71e
+    inference_near_plane: float = 0.0
+    """Ignore any gaussians at distances less than this near plane."""
 
 
 class SplatfactoModel(Model):
@@ -769,7 +766,6 @@
         else:
             rgbs = torch.sigmoid(colors_crop[:, 0, :])
 
-<<<<<<< HEAD
         if not self.training and self.config.inference_near_plane != 0.0:
             mask = depths > self.config.inference_near_plane
             self.xys = self.xys[mask]
@@ -780,10 +776,6 @@
             rgbs = rgbs[mask]
             opacities_crop = opacities_crop[mask]
 
-        # rescale the camera back to original dimensions
-        camera.rescale_output_resolution(camera_downscale)
-=======
->>>>>>> a8b3f71e
         assert (num_tiles_hit > 0).any()  # type: ignore
 
         # apply the compensation of screen space blurring to gaussians
